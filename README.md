# 🚀 DeepCritical: Building a Highly Configurable Deep Research Agent Ecosystem

[![Documentation](https://img.shields.io/badge/docs-latest-blue.svg)](https://deepcritical.github.io/DeepCritical)

## Vision: From Single Questions to Research Field Generation

**DeepCritical** isn't just another research assistant—it's a framework for building entire research ecosystems. While a typical user asks one question, DeepCritical generates datasets of hypotheses, tests them systematically, runs simulations, and produces comprehensive reports—all through configurable Hydra-based workflows.

### The Big Picture

```yaml
# Hydra makes this possible - single config generates entire research workflows
flows:
  hypothesis_generation: {enabled: true, batch_size: 100}
  hypothesis_testing: {enabled: true, validation_environments: ["simulation", "real_world"]}
  validation: {enabled: true, methods: ["statistical", "experimental"]}
  simulation: {enabled: true, frameworks: ["python", "docker"]}
  reporting: {enabled: true, formats: ["academic_paper", "dpo_dataset"]}
```

## 🏗️ Current Architecture Overview

### Hydra + Pydantic AI Integration
- **Hydra Configuration**: `configs/` directory with flow-based composition
- **Pydantic Graph**: Stateful workflow execution with `ResearchState`
- **Pydantic AI Agents**: Multi-agent orchestration with `@defer` tools
- **Flow Routing**: Dynamic composition based on `flows.*.enabled` flags

### Existing Flow Infrastructure
The project already has the foundation for your vision:

```yaml
# Current flow configurations (configs/statemachines/flows/)
- hypothesis_generation.yaml    # Generate hypothesis datasets
- hypothesis_testing.yaml       # Test hypothesis environments
- execution.yaml               # Run experiments/simulations
- reporting.yaml              # Generate research outputs
- bioinformatics.yaml         # Multi-source data fusion
- rag.yaml                   # Retrieval-augmented workflows
- deepsearch.yaml            # Web research automation
```

### Agent Orchestration System
```python
@dataclass
class AgentOrchestrator:
    """Spawns nested REACT loops, manages subgraphs, coordinates multi-agent workflows"""
    config: AgentOrchestratorConfig
    nested_loops: Dict[str, NestedReactConfig]
    subgraphs: Dict[str, SubgraphConfig]
    break_conditions: List[BreakCondition]  # Loss functions for smart termination
```

## 🎯 Core Capabilities Already Built

### 1. **Hypothesis Dataset Generation**
```python
class HypothesisDataset(BaseModel):
    dataset_id: str
    hypotheses: List[Dict[str, Any]]  # Generated hypothesis batches
    source_workflows: List[str]
    metadata: Dict[str, Any]
```

### 2. **Testing Environment Management**
```python
class HypothesisTestingEnvironment(BaseModel):
    environment_id: str
    hypothesis: Dict[str, Any]
    test_configuration: Dict[str, Any]
    expected_outcomes: List[str]
    success_criteria: Dict[str, Any]
```

### 3. **Workflow-of-Workflows Architecture**
- **Primary REACT**: Main orchestration workflow
- **Sub-workflows**: Specialized execution paths (RAG, bioinformatics, search)
- **Nested Loops**: Multi-level reasoning with configurable break conditions
- **Subgraphs**: Modular workflow components

### 4. **Tool Ecosystem**
- **Bioinformatics**: Neo4j RAG, GO annotations, PubMed integration
- **Search**: Web search, deep search, integrated retrieval
- **Code Execution**: Docker sandbox, Python execution environments
- **RAG**: Vector stores, document processing, embeddings
- **Analytics**: Quality assessment, loss function evaluation

## 🚧 Development Roadmap

### Immediate Next Steps (1-2 weeks)

#### 1. **Coding Agent Loop**
```yaml
# New flow configuration needed
flows:
  coding_agent:
    enabled: true
    languages: ["python", "r", "julia"]
    frameworks: ["pytorch", "tensorflow", "scikit-learn"]
    execution_environments: ["docker", "local", "cloud"]
```

#### 2. **Writing/Report Agent System**
```yaml
# Extend reporting.yaml
reporting:
  formats: ["academic_paper", "blog_post", "technical_report", "dpo_dataset"]
  agents:
    - role: "structure_organizer"
    - role: "content_writer"
    - role: "editor_reviewer"
    - role: "formatter_publisher"
```

#### 3. **Database & Data Source Integration**
- **Persistent State**: Non-agentics datasets for workflow state
- **Trace Logging**: Execution traces → formatted datasets
- **Ana's Neo4j RAG**: Agent-based knowledge base management

#### 4. **"Final" Agent System**
```python
class MetaAgent(BaseModel):
    """Agent that uses DeepCritical to build and answer with custom agents"""
    def create_custom_agent(self, specification: AgentSpecification) -> Agent:
        # Generate agent configuration
        # Build agent with tools, prompts, capabilities
        # Deploy and execute
        pass
```

### Configuration-Driven Development

The beauty of Hydra integration means we can build this incrementally:

```bash
# Start with hypothesis generation
deepresearch flows.hypothesis_generation.enabled=true question="machine learning"

# Add hypothesis testing
deepresearch flows.hypothesis_testing.enabled=true question="test ML hypothesis"

# Enable full research pipeline
deepresearch flows="{hypothesis_generation,testing,validation,simulation,reporting}"
```

## 🔧 Technical Implementation Strategy

### 1. **Hydra Flow Composition**
```yaml
# configs/config.yaml - Main composition point
defaults:
  - hypothesis_generation: default
  - hypothesis_testing: default
  - execution: default
  - reporting: default

flows:
  hypothesis_generation: {enabled: true, batch_size: 50}
  hypothesis_testing: {enabled: true, validation_frameworks: ["simulation"]}
  execution: {enabled: true, compute_backends: ["docker", "local"]}
  reporting: {enabled: true, output_formats: ["markdown", "json"]}
```

### 2. **Pydantic Graph Integration**
```python
@dataclass
class ResearchPipeline(BaseNode[ResearchState]):
    async def run(self, ctx: GraphRunContext[ResearchState]) -> NextNode:
        # Check enabled flows and compose dynamically
        if ctx.state.config.flows.hypothesis_generation.enabled:
            return HypothesisGenerationNode()
        elif ctx.state.config.flows.hypothesis_testing.enabled:
            return HypothesisTestingNode()
        # ... etc
```

### 3. **Agent-Tool Integration**
```python
@defer
def generate_hypothesis_dataset(
    ctx: RunContext[AgentDependencies],
    research_question: str,
    batch_size: int
) -> HypothesisDataset:
    """Generate a dataset of testable hypotheses"""
    # Implementation using existing tools and agents
    return dataset
```

## 🎨 Use Cases Enabled

### 1. **Literature Review Automation**
```bash
deepresearch question="CRISPR applications in cancer therapy" \
  flows.hypothesis_generation.enabled=true \
  flows.reporting.format="literature_review"
```

### 2. **Experiment Design & Simulation**
```bash
deepresearch question="protein folding prediction improvements" \
  flows.hypothesis_generation.enabled=true \
  flows.hypothesis_testing.enabled=true \
  flows.simulation.enabled=true
```

### 3. **Research Field Development**
```bash
# Generate entire research program from minimal input
deepresearch question="novel therapeutic approaches for Alzheimer's" \
  flows="{hypothesis_generation,testing,validation,reporting}" \
  outputs.enable_dpo_datasets=true
```

## 🤝 Collaboration Opportunities

This project provides a foundation for:

1. **Domain-Specific Research Agents**: Biology, chemistry, physics, social sciences
2. **Publication Pipeline Automation**: From hypothesis → experiment → paper
3. **Collaborative Research Platforms**: Multi-researcher workflow coordination
4. **AI Research on AI**: Using the system to improve itself

## 🚀 Getting Started

The framework is ready for extension:

```bash
# Current capabilities
uv run deepresearch --help

# Enable specific flows
uv run deepresearch question="your question" flows.hypothesis_generation.enabled=true

# Configure for batch processing
uv run deepresearch --config-name=config_with_modes \
  question="batch research questions" \
  app_mode=multi_level_react
```

## 💡 Questions for Discussion

1. **How should we structure the "final" meta-agent system?** (Self-improving, agent factories, etc.)
2. **What database backends for persistent state?** (SQLite, PostgreSQL, vector stores?)
3. **How to handle multi-researcher collaboration?** (Access control, workflow sharing, etc.)
4. **What loss functions and judges for research quality?** (Novelty, rigor, impact, etc.)

This is a sketchpad for building the future of autonomous research—let's collaborate on making it a reality! 🔬✨

# DeepCritical - Hydra + Pydantic Graph Deep Research with Critical Review Tools

A comprehensive research automation platform architecture for autonomous scientific discovery workflows.

## 🚀 Quickstart

### Using uv (Recommended)

```bash
# Install uv and dependencies
uv sync

# Single REACT mode
uv run deepresearch question="What is machine learning?" app_mode=single_react

# Multi-level REACT with nested loops
uv run deepresearch question="Analyze machine learning in drug discovery" app_mode=multi_level_react

# Complex nested orchestration
uv run deepresearch question="Design a comprehensive research framework" app_mode=nested_orchestration

# Loss-driven execution
uv run deepresearch question="Optimize research quality" app_mode=loss_driven

# Using configuration files
uv run deepresearch --config-name=config_with_modes question="Your question" app_mode=multi_level_react
```

### Using pip (Legacy)

```bash
# Single REACT mode
deepresearch question="What is machine learning?" app_mode=single_react

# Multi-level REACT with nested loops
deepresearch question="Analyze machine learning in drug discovery" app_mode=multi_level_react

# Complex nested orchestration
deepresearch question="Design a comprehensive research framework" app_mode=nested_orchestration

# Loss-driven execution
deepresearch question="Optimize research quality" app_mode=loss_driven

# Using configuration files
deepresearch --config-name=config_with_modes question="Your question" app_mode=multi_level_react
```

### 1) Installation

#### Using uv (Recommended)

```bash
# Install uv if not already installed
# Windows:
powershell -ExecutionPolicy ByPass -c "irm https://astral.sh/uv/install.ps1 | iex"

# macOS/Linux:
curl -LsSf https://astral.sh/uv/install.sh | sh

# Install dependencies and create virtual environment
uv sync

# Run the application
uv run deepresearch --help
```

#### Using pip (Alternative)

```bash
# Create virtual environment
python -m venv .venv && .venv\Scripts\activate

# Install package
pip install -e .
```

### 2) Basic Usage

#### Using uv (Recommended)

```bash
# Run default workflow
uv run deepresearch

# Run with custom question
uv run deepresearch question="What are PRIME's core contributions?"

# Run with specific configuration
uv run deepresearch --config-name=config_with_modes question="Your question" app_mode=multi_level_react
```

#### Using pip (Alternative)

```bash
# Run default workflow
python -m deepresearch.app

# Run with custom question
python -m deepresearch.app question="What are PRIME's core contributions?"
```

### 3) PRIME Flow (Protein Engineering)

#### Using uv (Recommended)

```bash
# Design therapeutic antibody
uv run deepresearch flows.prime.enabled=true question="Design a therapeutic antibody for SARS-CoV-2"

# Analyze protein sequence
uv run deepresearch flows.prime.enabled=true question="Analyze protein sequence MKTVRQERLKSIVRILERSKEPVSGAQLAEELSVSRQVIVQDIAYLRSLGYNIVATPRGYVLAGG"

# Predict protein structure
uv run deepresearch flows.prime.enabled=true question="Predict 3D structure of protein P12345"
```

#### Using pip (Alternative)

```bash
# Design therapeutic antibody
python -m deepresearch.app flows.prime.enabled=true question="Design a therapeutic antibody for SARS-CoV-2"

# Analyze protein sequence
python -m deepresearch.app flows.prime.enabled=true question="Analyze protein sequence MKTVRQERLKSIVRILERSKEPVSGAQLAEELSVSRQVIVQDIAYLRSLGYNIVATPRGYVLAGG"

# Predict protein structure
python -m deepresearch.app flows.prime.enabled=true question="Predict 3D structure of protein P12345"
```

### 4) Bioinformatics Flow (Data Fusion & Reasoning)

```bash
# GO + PubMed reasoning for gene function
python -m deepresearch.app flows.bioinformatics.enabled=true question="What is the function of TP53 gene based on GO annotations and recent literature?"

# Multi-source drug-target analysis
python -m deepresearch.app flows.bioinformatics.enabled=true question="Analyze the relationship between drug X and protein Y using expression profiles and interactions"

# Protein structure-function analysis
python -m deepresearch.app flows.bioinformatics.enabled=true question="What is the likely function of protein P12345 based on its structure and GO annotations?"
```

### 5) Flow Selection

```bash
# PRIME flow (protein engineering)
python -m deepresearch.app flows.prime.enabled=true

# Bioinformatics flow (data fusion & reasoning)
python -m deepresearch.app flows.bioinformatics.enabled=true

# DeepSearch flow (web research)
python -m deepresearch.app flows.deepsearch.enabled=true

# Challenge flow (experimental)
python -m deepresearch.app challenge.enabled=true
```

### 6) Advanced Configuration

```bash
# Custom plan steps
python -m deepresearch.app plan='["clarify scope","collect sources","synthesize"]'

# Manual confirmation mode
python -m deepresearch.app flows.prime.params.manual_confirmation=true

# Disable adaptive re-planning
python -m deepresearch.app flows.prime.params.adaptive_replanning=false
```

<<<<<<< HEAD
⚠️ **Known Issues:**
- Circular import issues in some tool modules (bioinformatics_tools, deep_agent_tools)
- These issues are being addressed and will be resolved in future updates

=======
>>>>>>> 91aefba7
## 🏗️ Architecture

### Core Components

- **Hydra Configuration**: Uses Hydra composition for configuration (`configs/`) per [Hydra docs](https://hydra.cc/docs/intro/)
- **Pydantic Graph**: Stateful workflow execution (`deepresearch/app.py`) per [Pydantic Graph docs](https://ai.pydantic.dev/graph/#stateful-graphs)
- **PRIME Integration**: Replicates the PRIME paper's three-stage architecture

### PRIME Three-Stage Architecture

```
┌─────────┐    ┌─────────┐    ┌─────────┐
│  Parse  │───▶│  Plan   │───▶│ Execute │
│         │    │         │    │         │
│ Query   │    │ DAG     │    │ Tool    │
│ Parser  │    │ Gen.    │    │ Exec.   │
└─────────┘    └─────────┘    └─────────┘
```

1. **Parse** → `QueryParser` - Semantic/syntactic analysis of research queries
2. **Plan** → `PlanGenerator` - DAG workflow construction with 65+ tools
3. **Execute** → `ToolExecutor` - Adaptive re-planning with strategic/tactical recovery

## 🧬 PRIME Features

### Protein Engineering Tool Ecosystem
- **65+ Tools** across 6 categories: Knowledge Query, Sequence Analysis, Structure Prediction, Molecular Docking, De Novo Design, Function Prediction
- **Scientific Intent Detection**: Automatically categorizes queries (protein_design, binding_analysis, structure_prediction, etc.)
- **Domain-Specific Heuristics**: Immunology, enzymology, cell biology, general protein domains

### Adaptive Re-planning System
- **Strategic Re-planning**: Tool substitution (BLAST → ProTrek, AlphaFold2 → ESMFold)
- **Tactical Re-planning**: Parameter adjustment (E-value relaxation, exhaustiveness tuning)
- **Execution History**: Comprehensive tracking with failure pattern analysis
- **Success Criteria Validation**: Quantitative metrics (pLDDT, E-values) and binary outcomes

### Scientific Grounding
- **Verifiable Results**: All conclusions come from validated tools, never from LLM generation
- **Tool Validation**: Strict input/output schema compliance and type checking
- **Mock Implementations**: Complete development environment with realistic outputs
- **Error Recovery**: Graceful handling with actionable recommendations

## 🧬 Bioinformatics Integration

### Multi-Source Data Fusion
- **GO + PubMed**: Gene Ontology annotations with paper context for reasoning tasks
- **GEO + CMAP**: Gene expression data with perturbation profiles
- **DrugBank + TTD + CMAP**: Drug-target-perturbation relationship graphs
- **PDB + IntAct**: Protein structure-interaction datasets

### Agent-to-Agent Communication
- **Specialized Agents**: DataFusionAgent, GOAnnotationAgent, ReasoningAgent, DataQualityAgent
- **Pydantic AI Integration**: Multi-model reasoning with evidence integration
- **Deferred Tools**: Efficient data processing with registry integration
- **Quality Assessment**: Cross-database consistency and evidence validation

### Integrative Reasoning
- **Non-Reductionist Approach**: Multi-source evidence integration beyond structural similarity
- **Evidence Code Prioritization**: IDA (gold standard) > EXP > computational predictions
- **Cross-Database Validation**: Consistency checks and temporal relevance
- **Human Curation Integration**: Leverages existing curation expertise

### Example Data Fusion
```json
{
  "pmid": "12345678",
  "title": "p53 mediates the DNA damage response in mammalian cells",
  "abstract": "DNA damage induces p53 stabilization, leading to cell cycle arrest and apoptosis.",
  "gene_id": "P04637",
  "gene_symbol": "TP53",
  "go_term_id": "GO:0006977",
  "go_term_name": "DNA damage response",
  "evidence_code": "IDA",
  "annotation_note": "Curated based on experimental results in Figure 3."
}
```

## 🔄 Flow Architecture

### Available Flows
- **PRIME Flow**: Protein engineering with 65+ specialized tools
- **Bioinformatics Flow**: Multi-source data fusion and integrative reasoning
- **DeepSearch Flow**: Web research and information gathering
- **Challenge Flow**: Experimental workflows for research challenges
- **Default Flow**: General-purpose research automation

### Flow Orchestration
```
Plan → Route to Flow → Execute Subflow → Synthesize Results
  │
  ├─ PRIME: Parse → Plan → Execute → Evaluate
  ├─ Bioinformatics: Parse → Fuse → Assess → Reason → Synthesize
  ├─ DeepSearch: DSPlan → DSExecute → DSAnalyze → DSSynthesize
  └─ Challenge: PrepareChallenge → RunChallenge → EvaluateChallenge
```

## ⚙️ Configuration

### Main Configuration

Key parameters in `configs/config.yaml`:

```yaml
# Research parameters
question: "Your research question here"
plan: ["step1", "step2", "step3"]
retries: 3
manual_confirm: false

# Flow control
flows:
  prime:
    enabled: true
    params:
      adaptive_replanning: true
      manual_confirmation: false
      tool_validation: true
  bioinformatics:
    enabled: true
    data_sources:
      go:
        enabled: true
        evidence_codes: ["IDA", "EXP"]
        year_min: 2022
        quality_threshold: 0.9
      pubmed:
        enabled: true
        max_results: 50
        include_full_text: true
    fusion:
      quality_threshold: 0.85
      max_entities: 500
      cross_reference_enabled: true
    reasoning:
      model: "anthropic:claude-sonnet-4-0"
      confidence_threshold: 0.8
      integrative_approach: true

# Output management
hydra:
  run:
    dir: outputs/${now:%Y-%m-%d}/${now:%H-%M-%S}
  sweep:
    dir: multirun/${now:%Y-%m-%d}/${now:%H-%M-%S}
```

### Flow-Specific Configuration

Each flow has its own configuration file:

- `configs/statemachines/flows/prime.yaml` - PRIME flow parameters
- `configs/statemachines/flows/bioinformatics.yaml` - Bioinformatics flow parameters
- `configs/statemachines/flows/deepsearch.yaml` - DeepSearch parameters
- `configs/statemachines/flows/hypothesis_generation.yaml` - Hypothesis flow
- `configs/statemachines/flows/execution.yaml` - Execution flow
- `configs/statemachines/flows/reporting.yaml` - Reporting flow

### Prompt Configuration

Prompt templates in `configs/prompts/`:

- `configs/prompts/prime_parser.yaml` - Query parsing prompts
- `configs/prompts/prime_planner.yaml` - Workflow planning prompts
- `configs/prompts/prime_executor.yaml` - Tool execution prompts
- `configs/prompts/prime_evaluator.yaml` - Result evaluation prompts

### LLM Model Configuration

DeepCritical supports multiple LLM providers through Hydra configuration:

#### Available Model Providers

- **vLLM** - Production-grade local inference with PagedAttention
- **llama.cpp** - Lightweight C++ inference (GGUF format)
- **Text Generation Inference (TGI)** - Hugging Face's optimized server
- **OpenAI-compatible** - Any server implementing OpenAI Chat Completions API

#### Configuration Files

Model configurations in `configs/llm/`:

- `configs/llm/vllm_pydantic.yaml` - vLLM server configuration
- `configs/llm/llamacpp_local.yaml` - llama.cpp server configuration
- `configs/llm/tgi_local.yaml` - TGI server configuration

#### Usage with Hydra

```python
from hydra import compose, initialize
from DeepResearch.src.models import OpenAICompatibleModel

# Initialize Hydra
with initialize(config_path="../configs"):
    cfg = compose(config_name="config", overrides=["llm=vllm_pydantic"])

    # Create model from config
    model = OpenAICompatibleModel.from_config(cfg.llm)

    # Or use specific factory method
    model = OpenAICompatibleModel.from_vllm(config=cfg.llm)
```

#### Direct Parameter Usage

For testing or simple cases, you can also use direct parameters:

```python
from DeepResearch.src.models import VLLMModel, LlamaCppModel

# vLLM
model = VLLMModel.from_vllm(
    base_url="http://localhost:8000/v1",
    model_name="meta-llama/Llama-3-8B"
)

# llama.cpp
model = LlamaCppModel.from_llamacpp(
    base_url="http://localhost:8080/v1",
    model_name="llama-3-8b.gguf"
)
```

#### Configuration Structure

Example `vllm_pydantic.yaml`:

```yaml
# Basic connection settings
provider: "vllm"
model_name: "meta-llama/Llama-3-8B"
base_url: "http://localhost:8000/v1"
api_key: null  # or use environment variable LLM_API_KEY

# Generation parameters
generation:
  temperature: 0.7
  max_tokens: 512
  top_p: 0.9
  frequency_penalty: 0.0
  presence_penalty: 0.0

# Connection settings
timeout: 60.0
max_retries: 3
retry_delay: 1.0
```

#### Environment Variables

You can override config values with environment variables:

- `LLM_BASE_URL` - Override base_url from config
- `LLM_API_KEY` - Override api_key from config

```bash
export LLM_BASE_URL="http://localhost:8000/v1"
export LLM_API_KEY="your-api-key"
uv run deepresearch
```

## 🔧 Development

### Development with uv

```bash
# Install development dependencies
uv sync --dev

# Run tests
uv run pytest

# Run linting
uv run ruff check .

# Add new dependencies
uv add package_name

# Add development dependencies
uv add --dev package_name

# Update dependencies
uv lock --upgrade

# Run scripts in the project environment
uv run python script.py
```

### Project Structure

```
DeepCritical/
├── deepresearch/           # Main package
│   ├── app.py             # Pydantic Graph workflow
│   ├── src/               # PRIME implementation
│   │   ├── agents/        # PRIME agents (Parser, Planner, Executor)
│   │   ├── datatypes/     # Bioinformatics data types
│   │   ├── statemachines/ # Bioinformatics workflows
│   │   └── utils/         # Utilities (Tool Registry, Execution History)
│   └── tools/             # Tool implementations
├── configs/               # Hydra configuration
│   ├── config.yaml        # Main configuration
│   ├── prompts/           # Prompt templates
│   └── statemachines/     # Flow configurations
├── docs/                  # Documentation
│   └── bioinformatics_integration.md
└── .cursor/rules/         # Cursor rules for development
```

### Extending Flows

1. **Create Flow Configuration**:
   ```yaml
   # configs/statemachines/flows/my_flow.yaml
   enabled: true
   params:
     custom_param: "value"
   ```

2. **Implement Nodes**:
   ```python
   @dataclass
   class MyFlowNode(BaseNode[ResearchState]):
       async def run(self, ctx: GraphRunContext[ResearchState]) -> NextNode:
           # Implementation
           return NextNode()
   ```

3. **Register in Graph**:
   ```python
   # In run_graph function
   nodes = (..., MyFlowNode())
   ```

4. **Add Flow Routing**:
   ```python
   # In Plan node
   if getattr(cfg.flows, "my_flow", {}).get("enabled"):
       return MyFlowNode()
   ```

### Tool Development

1. **Define Tool Specification**:
   ```python
   tool_spec = ToolSpec(
       name="my_tool",
       category=ToolCategory.SEQUENCE_ANALYSIS,
       input_schema={"sequence": "string"},
       output_schema={"result": "dict"},
       success_criteria={"min_confidence": 0.8}
   )
   ```

2. **Implement Tool Runner**:
   ```python
   class MyToolRunner(ToolRunner):
       def run(self, parameters: Dict[str, Any]) -> ExecutionResult:
           # Tool implementation
           return ExecutionResult(success=True, data=result)
   ```

3. **Register Tool**:
   ```python
   registry.register_tool(tool_spec, MyToolRunner)
   ```

### Bioinformatics Development

1. **Create Data Types**:
   ```python
   from pydantic import BaseModel, Field

   class GOAnnotation(BaseModel):
       pmid: str = Field(..., description="PubMed ID")
       gene_id: str = Field(..., description="Gene identifier")
       go_term: GOTerm = Field(..., description="GO term")
       evidence_code: EvidenceCode = Field(..., description="Evidence code")
   ```

2. **Implement Agents**:
   ```python
   from pydantic_ai import Agent

   class DataFusionAgent:
       def __init__(self, model_name: str):
           self.agent = Agent(
               model=AnthropicModel(model_name),
               deps_type=BioinformaticsAgentDeps,
               result_type=DataFusionResult
           )
   ```

3. **Create Workflow Nodes**:
   ```python
   @dataclass
   class FuseDataSources(BaseNode[BioinformaticsState]):
       async def run(self, ctx: GraphRunContext[BioinformaticsState]) -> NextNode:
           # Data fusion logic
           return AssessDataQuality()
   ```

## 🚀 Advanced Usage

### Batch Processing

```bash
# Run multiple experiments
python -m deepresearch.app --multirun \
  question="Design antibody for SARS-CoV-2",question="Analyze protein P12345" \
  flows.prime.enabled=true
```

### Custom Tool Integration

```python
from deepresearch.src.utils.tool_registry import ToolRegistry, ToolSpec, ToolCategory

# Create custom tool
registry = ToolRegistry()
tool_spec = ToolSpec(
    name="custom_analyzer",
    category=ToolCategory.SEQUENCE_ANALYSIS,
    input_schema={"sequence": "string"},
    output_schema={"analysis": "dict"}
)
registry.register_tool(tool_spec)
```

### Execution History Analysis

```python
from deepresearch.src.utils.execution_history import ExecutionHistory

# Load execution history
history = ExecutionHistory.load_from_file("outputs/2024-01-01/12-00-00/execution_history.json")

# Analyze performance
summary = history.get_execution_summary()
print(f"Success rate: {summary['success_rate']:.2%}")
print(f"Tools used: {summary['tools_used']}")
```

## 📚 References

- [Hydra Documentation](https://hydra.cc/docs/intro/) - Configuration management
- [Pydantic Graph](https://ai.pydantic.dev/graph/#stateful-graphs) - Stateful workflow execution
- [Pydantic AI](https://ai.pydantic.dev/) - Agent-to-agent communication
- [PRIME Paper](https://doi.org/10.1101/2025.09.22.677756) - Original research paper
- [Bioinformatics Integration](docs/bioinformatics_integration.md) - Multi-source data fusion guide
- [Protein Engineering Tools](https://github.com/facebookresearch/hydra) - Tool ecosystem reference<|MERGE_RESOLUTION|>--- conflicted
+++ resolved
@@ -418,13 +418,6 @@
 python -m deepresearch.app flows.prime.params.adaptive_replanning=false
 ```
 
-<<<<<<< HEAD
-⚠️ **Known Issues:**
-- Circular import issues in some tool modules (bioinformatics_tools, deep_agent_tools)
-- These issues are being addressed and will be resolved in future updates
-
-=======
->>>>>>> 91aefba7
 ## 🏗️ Architecture
 
 ### Core Components
@@ -591,100 +584,6 @@
 - `configs/prompts/prime_executor.yaml` - Tool execution prompts
 - `configs/prompts/prime_evaluator.yaml` - Result evaluation prompts
 
-### LLM Model Configuration
-
-DeepCritical supports multiple LLM providers through Hydra configuration:
-
-#### Available Model Providers
-
-- **vLLM** - Production-grade local inference with PagedAttention
-- **llama.cpp** - Lightweight C++ inference (GGUF format)
-- **Text Generation Inference (TGI)** - Hugging Face's optimized server
-- **OpenAI-compatible** - Any server implementing OpenAI Chat Completions API
-
-#### Configuration Files
-
-Model configurations in `configs/llm/`:
-
-- `configs/llm/vllm_pydantic.yaml` - vLLM server configuration
-- `configs/llm/llamacpp_local.yaml` - llama.cpp server configuration
-- `configs/llm/tgi_local.yaml` - TGI server configuration
-
-#### Usage with Hydra
-
-```python
-from hydra import compose, initialize
-from DeepResearch.src.models import OpenAICompatibleModel
-
-# Initialize Hydra
-with initialize(config_path="../configs"):
-    cfg = compose(config_name="config", overrides=["llm=vllm_pydantic"])
-
-    # Create model from config
-    model = OpenAICompatibleModel.from_config(cfg.llm)
-
-    # Or use specific factory method
-    model = OpenAICompatibleModel.from_vllm(config=cfg.llm)
-```
-
-#### Direct Parameter Usage
-
-For testing or simple cases, you can also use direct parameters:
-
-```python
-from DeepResearch.src.models import VLLMModel, LlamaCppModel
-
-# vLLM
-model = VLLMModel.from_vllm(
-    base_url="http://localhost:8000/v1",
-    model_name="meta-llama/Llama-3-8B"
-)
-
-# llama.cpp
-model = LlamaCppModel.from_llamacpp(
-    base_url="http://localhost:8080/v1",
-    model_name="llama-3-8b.gguf"
-)
-```
-
-#### Configuration Structure
-
-Example `vllm_pydantic.yaml`:
-
-```yaml
-# Basic connection settings
-provider: "vllm"
-model_name: "meta-llama/Llama-3-8B"
-base_url: "http://localhost:8000/v1"
-api_key: null  # or use environment variable LLM_API_KEY
-
-# Generation parameters
-generation:
-  temperature: 0.7
-  max_tokens: 512
-  top_p: 0.9
-  frequency_penalty: 0.0
-  presence_penalty: 0.0
-
-# Connection settings
-timeout: 60.0
-max_retries: 3
-retry_delay: 1.0
-```
-
-#### Environment Variables
-
-You can override config values with environment variables:
-
-- `LLM_BASE_URL` - Override base_url from config
-- `LLM_API_KEY` - Override api_key from config
-
-```bash
-export LLM_BASE_URL="http://localhost:8000/v1"
-export LLM_API_KEY="your-api-key"
-uv run deepresearch
-```
-
 ## 🔧 Development
 
 ### Development with uv
