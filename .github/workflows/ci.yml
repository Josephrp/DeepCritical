name: CI
permissions:
  contents: read

on:
  push:
    branches: [ main, dev ]
  pull_request:
    branches: [ main, dev ]

jobs:
  test:
    runs-on: ubuntu-latest

    steps:
    - uses: actions/checkout@v3

    - name: Set up Python
      uses: actions/setup-python@v4
      with:
        python-version: '3.11'

    - name: Install dependencies
      run: |
        python -m pip install --upgrade pip
        pip install pydantic omegaconf hydra-core
        pip install -e .
        pip install -e ".[dev]"
        pip install pytest pytest-cov

    - name: Run tests with coverage (branch-specific)
      run: |
        # Run tests with branch-specific marker filtering
        # For main branch: run all tests (including optional tests)
        # For dev branch: exclude optional tests (docker, llm, performance, pydantic_ai)
        if [ "${{ github.ref }}" = "refs/heads/main" ]; then
          echo "Running all tests including optional tests for main branch"
<<<<<<< HEAD
          pytest tests/ -m "not containerized" --cov=DeepResearch --cov-report=xml --cov-report=term-missing --junitxml=junit.xml -o junit_family=legacy
=======
          pytest tests/ --cov=DeepResearch --cov-report=xml --cov-report=term-missing
>>>>>>> 6eb8fb74
        else
          echo "Running tests excluding optional tests for dev branch"
          pytest tests/ -m "not optional and not containerized" --cov=DeepResearch --cov-report=xml --cov-report=term-missing
        fi

    - name: Run bioinformatics unit tests (all branches)
      run: |
        echo "🧬 Running bioinformatics unit tests..."
        pytest tests/test_bioinformatics_tools/ -m "not containerized" --cov=DeepResearch --cov-append --cov-report=xml --cov-report=term-missing --junitxml=junit-bioinformatics.xml -o junit_family=legacy

    - name: Run bioinformatics containerized tests (main branch only)
      if: github.ref == 'refs/heads/docker'
      run: |
        echo "🐳 Running bioinformatics containerized tests..."
        # Check if Docker is available and bioinformatics images exist
        if docker --version >/dev/null 2>&1; then
          make test-bioinformatics-containerized || echo "⚠️  Containerized tests failed, but continuing..."
        else
          echo "⚠️  Docker not available, skipping containerized tests"
        fi

    - name: Download and setup Codecov CLI
      run: |
        # Download CLI binary
        curl -Os https://cli.codecov.io/latest/linux/codecov

        # Attempt integrity verification (optional but recommended)
        if command -v gpg &> /dev/null && command -v shasum &> /dev/null; then
          echo "🔐 Performing integrity verification..."
          # Import Codecov PGP public key
          curl https://keybase.io/codecovsecurity/pgp_keys.asc | gpg --no-default-keyring --keyring trustedkeys.gpg --import || echo "⚠️  GPG key import failed, continuing without verification"

          # Download verification files
          curl -Os https://cli.codecov.io/latest/linux/codecov.SHA256SUM
          curl -Os https://cli.codecov.io/latest/linux/codecov.SHA256SUM.sig

          # Verify SHA256SUM signature and content
          (gpg --verify codecov.SHA256SUM.sig codecov.SHA256SUM && shasum -a 256 -c codecov.SHA256SUM) || echo "⚠️  Integrity verification failed, but continuing with download"
        else
          echo "⚠️  GPG or shasum not available, skipping integrity verification"
        fi

        # Make executable
        chmod +x codecov

    - name: Upload coverage to Codecov
      run: |
        ./codecov upload-process -t ${{ secrets.CODECOV_TOKEN }} -f coverage.xml --verbose --fail-on-error -r DeepCritical/DeepCritical

    - name: Upload test results to Codecov
      if: ${{ !cancelled() }}
      run: |
        if [ -f junit.xml ]; then
          ./codecov upload-process -t ${{ secrets.CODECOV_TOKEN }} -f junit.xml --verbose --fail-on-error -F test-results -r DeepCritical/DeepCritical
        else
          echo "⚠️  junit.xml not found, skipping test results upload"
        fi

    - name: Upload bioinformatics test results to Codecov
      if: ${{ !cancelled() }}
      run: |
        ./codecov upload-process -t ${{ secrets.CODECOV_TOKEN }} -f junit-bioinformatics.xml --verbose --fail-on-error -F bioinformatics-test-results -r DeepCritical/DeepCritical

    - name: Run VLLM tests (optional, manual trigger only)
      if: github.event_name == 'workflow_dispatch' || contains(github.event.head_commit.message, '[vllm-tests]')
      run: |
        # Install VLLM test dependencies with Hydra
        pip install testcontainers omegaconf hydra-core
        # Run VLLM tests with Hydra configuration (single instance optimization)
        python scripts/run_vllm_tests.py --no-hydra
      continue-on-error: true  # VLLM tests are allowed to fail in CI

  lint:
    runs-on: ubuntu-latest

    steps:
    - uses: actions/checkout@v3

    - name: Set up Python
      uses: actions/setup-python@v4
      with:
        python-version: '3.11'

    - name: Install linting tools
      run: |
        python -m pip install --upgrade pip
        pip install ruff>=0.15.1

    - name: Run linting (Ruff)
      run: |
        ruff --version
        ruff check DeepResearch/ tests/ --extend-ignore=EXE001 --output-format=github

    - name: Check formatting (Ruff)
      run: |
        ruff format --check DeepResearch/ tests/

  types:
    runs-on: ubuntu-latest

    steps:
    - uses: actions/checkout@v3

    - name: Set up Python

      uses: actions/setup-python@v4
      with:
        python-version: '3.11'

    - name: Set up uv
      uses: astral-sh/setup-uv@v5

    - name: Create venv and install deps
      run: |
        python -m venv .venv
        source .venv/bin/activate
        python -m pip install --upgrade pip
        pip install -e .
        pip install -e ".[dev]"

    - name: Run ty type check
      env:
        VIRTUAL_ENV: .venv
      run: |
        uvx ty --version
        uvx ty check<|MERGE_RESOLUTION|>--- conflicted
+++ resolved
@@ -35,11 +35,7 @@
         # For dev branch: exclude optional tests (docker, llm, performance, pydantic_ai)
         if [ "${{ github.ref }}" = "refs/heads/main" ]; then
           echo "Running all tests including optional tests for main branch"
-<<<<<<< HEAD
           pytest tests/ -m "not containerized" --cov=DeepResearch --cov-report=xml --cov-report=term-missing --junitxml=junit.xml -o junit_family=legacy
-=======
-          pytest tests/ --cov=DeepResearch --cov-report=xml --cov-report=term-missing
->>>>>>> 6eb8fb74
         else
           echo "Running tests excluding optional tests for dev branch"
           pytest tests/ -m "not optional and not containerized" --cov=DeepResearch --cov-report=xml --cov-report=term-missing
