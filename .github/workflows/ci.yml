name: CI
permissions:
  contents: read

on:
  push:
    branches: [ main, dev ]
  pull_request:
    branches: [ main, dev ]

jobs:
  test:
    runs-on: ubuntu-latest

    steps:
    - uses: actions/checkout@v3

    - name: Set up Python
      uses: actions/setup-python@v4
      with:
        python-version: '3.11'

    - name: Install dependencies
      run: |
        python -m pip install --upgrade pip
        pip install pydantic omegaconf hydra-core
        pip install -e .
        pip install -e ".[dev]"
        pip install pytest pytest-cov

    - name: Run tests with coverage (branch-specific)
      run: |
        # Run tests with branch-specific marker filtering
        # For main branch: run all tests (including optional tests)
        # For dev branch: exclude optional tests (docker, llm, performance, pydantic_ai)
        if [ "${{ github.ref }}" = "refs/heads/main" ]; then
          echo "Running all tests including optional tests for main branch"
<<<<<<< HEAD
          pytest tests/ --cov=DeepResearch --cov-report=xml --cov-report=term-missing
        else
          echo "Running tests excluding optional tests for dev branch"
          pytest tests/ -m "not optional and not containerized" --cov=DeepResearch --cov-report=xml --cov-report=term-missing
=======
          pytest tests/ --cov=DeepResearch --cov-report=xml --cov-report=term-missing --junitxml=junit.xml -o junit_family=legacy
        else
          echo "Running tests excluding optional tests for dev branch"
          pytest tests/ -m "not optional and not containerized" --cov=DeepResearch --cov-report=xml --cov-report=term-missing --junitxml=junit.xml -o junit_family=legacy
>>>>>>> 4cdbd8b8
        fi

    - name: Run bioinformatics unit tests (all branches)
      run: |
        echo "🧬 Running bioinformatics unit tests..."
<<<<<<< HEAD
        pytest tests/test_bioinformatics_tools/ -m "not containerized" --cov=DeepResearch --cov-append --cov-report=xml --cov-report=term-missing
=======
        pytest tests/test_bioinformatics_tools/ -m "not containerized" --cov=DeepResearch --cov-append --cov-report=xml --cov-report=term-missing --junitxml=junit-bioinformatics.xml -o junit_family=legacy
>>>>>>> 4cdbd8b8

    - name: Run bioinformatics containerized tests (main branch only)
      if: github.ref == 'refs/heads/docker'
      run: |
        echo "🐳 Running bioinformatics containerized tests..."
        # Check if Docker is available and bioinformatics images exist
        if docker --version >/dev/null 2>&1; then
          make test-bioinformatics-containerized || echo "⚠️  Containerized tests failed, but continuing..."
        else
          echo "⚠️  Docker not available, skipping containerized tests"
        fi

    - name: Upload coverage to Codecov
      uses: codecov/codecov-action@v5
      with:
        token: ${{ secrets.CODECOV_TOKEN }}
        slug: deepcritical/deepcritical
        files: ./coverage.xml
        fail_ci_if_error: true
        verbose: true

    - name: Upload test results to Codecov
      if: ${{ !cancelled() }}
      uses: codecov/test-results-action@v1
      with:
        token: ${{ secrets.CODECOV_TOKEN }}
        slug: deepcritical/deepcritical
        files: ./junit.xml

    - name: Upload bioinformatics test results to Codecov
      if: ${{ !cancelled() }}
      uses: codecov/test-results-action@v1
      with:
        token: ${{ secrets.CODECOV_TOKEN }}
        slug: deepcritical/deepcritical
        files: ./junit-bioinformatics.xml

    - name: Run VLLM tests (optional, manual trigger only)
      if: github.event_name == 'workflow_dispatch' || contains(github.event.head_commit.message, '[vllm-tests]')
      run: |
        # Install VLLM test dependencies with Hydra
        pip install testcontainers omegaconf hydra-core
        # Run VLLM tests with Hydra configuration (single instance optimization)
        python scripts/run_vllm_tests.py --no-hydra
      continue-on-error: true  # VLLM tests are allowed to fail in CI

  lint:
    runs-on: ubuntu-latest

    steps:
    - uses: actions/checkout@v3

    - name: Set up Python
      uses: actions/setup-python@v4
      with:
        python-version: '3.11'

    - name: Install linting tools
      run: |
        python -m pip install --upgrade pip
        pip install ruff>=0.15.1

    - name: Run linting (Ruff)
      run: |
        ruff --version
        ruff check DeepResearch/ tests/ --extend-ignore=EXE001 --output-format=github

    - name: Check formatting (Ruff)
      run: |
        ruff format --check DeepResearch/ tests/

  types:
    runs-on: ubuntu-latest

    steps:
    - uses: actions/checkout@v3

    - name: Set up Python

      uses: actions/setup-python@v4
      with:
        python-version: '3.11'

    - name: Set up uv
      uses: astral-sh/setup-uv@v5

    - name: Create venv and install deps
      run: |
        python -m venv .venv
        source .venv/bin/activate
        python -m pip install --upgrade pip
        pip install -e .
        pip install -e ".[dev]"

    - name: Run ty type check
      env:
        VIRTUAL_ENV: .venv
      run: |
        uvx ty --version
        uvx ty check<|MERGE_RESOLUTION|>--- conflicted
+++ resolved
@@ -35,27 +35,16 @@
         # For dev branch: exclude optional tests (docker, llm, performance, pydantic_ai)
         if [ "${{ github.ref }}" = "refs/heads/main" ]; then
           echo "Running all tests including optional tests for main branch"
-<<<<<<< HEAD
           pytest tests/ --cov=DeepResearch --cov-report=xml --cov-report=term-missing
         else
           echo "Running tests excluding optional tests for dev branch"
           pytest tests/ -m "not optional and not containerized" --cov=DeepResearch --cov-report=xml --cov-report=term-missing
-=======
-          pytest tests/ --cov=DeepResearch --cov-report=xml --cov-report=term-missing --junitxml=junit.xml -o junit_family=legacy
-        else
-          echo "Running tests excluding optional tests for dev branch"
-          pytest tests/ -m "not optional and not containerized" --cov=DeepResearch --cov-report=xml --cov-report=term-missing --junitxml=junit.xml -o junit_family=legacy
->>>>>>> 4cdbd8b8
         fi
 
     - name: Run bioinformatics unit tests (all branches)
       run: |
         echo "🧬 Running bioinformatics unit tests..."
-<<<<<<< HEAD
-        pytest tests/test_bioinformatics_tools/ -m "not containerized" --cov=DeepResearch --cov-append --cov-report=xml --cov-report=term-missing
-=======
         pytest tests/test_bioinformatics_tools/ -m "not containerized" --cov=DeepResearch --cov-append --cov-report=xml --cov-report=term-missing --junitxml=junit-bioinformatics.xml -o junit_family=legacy
->>>>>>> 4cdbd8b8
 
     - name: Run bioinformatics containerized tests (main branch only)
       if: github.ref == 'refs/heads/docker'
